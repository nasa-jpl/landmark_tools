--- conflicted
+++ resolved
@@ -153,17 +153,10 @@
                 self.anchor_col == other.anchor_col and \
                 self.anchor_row == other.anchor_row and \
                 self.resolution == other.resolution and \
-<<<<<<< HEAD
-                np.all(np.isclose(self.anchor_point, other.anchor_point)) and \
-                np.all(np.isclose(self.mapRworld, other.mapRworld)) and \
-                np.all(np.isclose(self.srm, other.srm)) and \
-                np.all(np.isclose(self.ele, other.ele))
-=======
                 np.allclose(self.anchor_point, other.anchor_point) and \
                 np.allclose(self.mapRworld, other.mapRworld) and \
                 np.allclose(self.srm, other.srm) and \
                 np.allclose(self.ele, other.ele)
->>>>>>> 482d8d81
         return NotImplemented
     
     def assess_equality(self, other):
@@ -185,15 +178,6 @@
             if(self.resolution != other.resolution):
                 print("self.resolution = {} other.resolution = {}", self.resolution, other.resolution)
         
-<<<<<<< HEAD
-            if(not np.all(np.isclose(self.anchor_point, other.anchor_point))):
-                print("self.anchor_point != other.anchor_point")
-            if(not np.all(np.isclose(self.mapRworld, other.mapRworld))):
-                print("self.mapRworld != other.mapRworld")
-            if(not np.all(np.isclose(self.srm, other.srm))):
-                print("self.srm != other.srm")
-            if(not np.all(np.isclose(self.ele, other.ele))):
-=======
             if(not np.allclose(self.anchor_point, other.anchor_point)):
                 print("self.anchor_point != other.anchor_point")
             if(not np.allclose(self.mapRworld, other.mapRworld)):
@@ -201,7 +185,6 @@
             if(not np.allclose(self.srm, other.srm)):
                 print("self.srm != other.srm")
             if(not np.allclose(self.ele, other.ele)):
->>>>>>> 482d8d81
                 print("self.ele != other.ele")
         else:
             return NotImplemented
